--- conflicted
+++ resolved
@@ -879,13 +879,9 @@
     };
 
     if(pubk) {
-<<<<<<< HEAD
-	switch( EVP_PKEY_type(pubk->type) ) {
-=======
 
 	switch( EVP_PKEY_base_id(pubk) ) {
 
->>>>>>> 2c599548
 	case EVP_PKEY_RSA: {
 	    CK_BYTE_PTR pubkey_hash = NULL;
 	    CK_ULONG pubkey_hash_len = 0;
